# https://keepachangelog.com/en/1.0.0/

## [Unreleased]

### Internal
<<<<<<< HEAD
- [#169](https://github.com/rgeometry/rgeometry/pull/169) Improved coverage report formatting with range notation and filtering
=======
- [#168](https://github.com/rgeometry/rgeometry/pull/168) Added Python linting with Ruff to flake checks
>>>>>>> dde65f2a
- [#167](https://github.com/rgeometry/rgeometry/pull/167) Added Nix linting with statix and deadnix to flake checks

## [0.10.4] 2025-11-03

### Added
- [#137](https://github.com/rgeometry/rgeometry/pull/137) Bentley-Ottmann sweep algorithm for line segment intersection

### Changed
- [#139](https://github.com/rgeometry/rgeometry/pull/139) Rust edition updated to 2024
- [#136](https://github.com/rgeometry/rgeometry/pull/136) Bumped rug from 1.16.0 to 1.28.0

## [0.10.3] 2025-08-16

### Added
- [#116](https://github.com/rgeometry/rgeometry/pull/116) Gift wrapping algorithm for finding convex hull

### Fixed
- [#129](https://github.com/rgeometry/rgeometry/pull/129) Fix bug in melkman algorithm.
- [#128](https://github.com/rgeometry/rgeometry/pull/128) Fix arbitrary impls for f32 and f64 polygons.
- [#120](https://github.com/rgeometry/rgeometry/pull/120) Avoid panic when computing line intersections.

## [0.10.2] 2025-01-03

### Changed
- Support no-std environments.

## [0.10.1] 2024-11-28

### Added
- `Polygon::hash`.
### Changed
- Drop `copy` constraint for random convex polygons.

## [0.10.0] 2024-10-26

### Added
- Conversion from LineSegment to LineSegmentView.
- Convex hull calculation using Melkman's algorithm.
### Changed
- Bumped dependencies.
### Fixed
- Fix crash in `get_visibility_polygon` for `Point<f64>`.

## [0.9.0] 2022-08-13

### Added
- `Polygon::equals`
### Changed
- Re-arranged module layout for polygonization.
- Added support for using `f64` and `f32`.
- Improved fuzzy testing.

## [0.8.1] 2022-05-23
### Changed
- Fixed bug in 'squared_magnitude'.

## [0.8.0] 2022-05-23
### Added
- Generator for star-shaped polygons in O(n log n).
- Naive O(n^2) visibility algorithm.
### Changed
- MSRV is now 1.59
- f32 and f64 now uses exact math.
- Updated ordered-float dependency.
- Fixed panic in Polygon::new.

## [0.7.0] 2021-07-15
### Added
- Cursors can be deref'ed to Points for convenience.
- Add implementation agnostic Polygon::triangulate method.
- Generation of monotone polygons (Thanks to Omar Bayomy).
- Basic code for using the "Simulation of Simplicity" strategy.
- Polygon::locate using SoS to deal with degenerate cases.
- Support rug::Integer (GMP).

### Changed
- Set display defaults for the wasm playground.
- Simplify the range operator for cursors.
- Improve performance when using BigInt and BigRational.
- Prevent overflows in 'cmp_distance_to'.

## [0.6.0] - 2021-07-05
### Added
- Orientation along vector.

### Changed
- Fix bug in two-opt polygonization.
- Simplify proptest infrastructure.
- Improve website performance and caching (cloudflare).
- Improve documentation with more interactive examples.

## [0.5.0] - 2021-07-01
### Added
- Triangulation by earclipping with z-order hashing.

### Changed
- Generate test polygons with fixed precision number types.
- Improve documentation for PolygonConvex::random.

## [0.4.0] - 2021-06-26
### Added
- Two-opt polygonization.
- Naive O(n^2) line-segment intersections.
- Support fixed precision coordinates (i8, i16, i32, i64).

### Changed
- Fix playground pixel density on mobile.
- Detect invalid polygons with duplicate vertices.
- Wrap 'VertexId' in a newtype.
- Fix line intersection bug.

## [0.3.0] - 2021-05-30
### Added
- Playground website.

### Changed
- Switch from dual license to a single license.
- Fix bug in convex hull implementation.
- Improve convex hull documentation.
- Enable Katex in documentation.
- Rename ConvexPolygon to PolygonConvex.

## [0.2.1] - 2021-05-25
### Changed
- Check doctests even when they depend on wasm.

## [0.2.0] - 2021-05-24
### Added
- Triangles.
- Wasm support.
- Property tests.

## [0.1.0] - 2021-05-21
### Added
- Basic project structure<|MERGE_RESOLUTION|>--- conflicted
+++ resolved
@@ -3,11 +3,8 @@
 ## [Unreleased]
 
 ### Internal
-<<<<<<< HEAD
 - [#169](https://github.com/rgeometry/rgeometry/pull/169) Improved coverage report formatting with range notation and filtering
-=======
 - [#168](https://github.com/rgeometry/rgeometry/pull/168) Added Python linting with Ruff to flake checks
->>>>>>> dde65f2a
 - [#167](https://github.com/rgeometry/rgeometry/pull/167) Added Nix linting with statix and deadnix to flake checks
 
 ## [0.10.4] 2025-11-03

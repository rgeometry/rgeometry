#!/usr/bin/env python3
"""
Extract uncovered code snippets from LCOV coverage data.

This script parses an LCOV file and generates a markdown document containing
all uncovered code snippets with context.
"""

from pathlib import Path
import re
import sys
from typing import Dict, List, Optional, Tuple


def parse_lcov(lcov_file: Path, src_root: Path) -> Dict[str, List[int]]:
    """
    Parse LCOV file and extract uncovered line numbers per file.

    Only includes files that are within src_root to filter out dependencies.

    Returns:
        Dictionary mapping file paths to lists of uncovered line numbers
    """
    uncovered_lines: Dict[str, List[int]] = {}
    current_file: Optional[str] = None
    is_project_file = False

    try:
        with open(lcov_file) as f:
            for line in f:
                line = line.rstrip("\n")

                if line.startswith("SF:"):
                    # Source file line
                    file_path = line[3:]
                    current_file = file_path

                    # Check if this is a project file (relative path, not in /nix/store)
                    is_project_file = "/nix/store" not in file_path

                    if is_project_file and current_file not in uncovered_lines:
                        uncovered_lines[current_file] = []

                elif line.startswith("DA:") and current_file and is_project_file:
                    # Data line: DA:line_number,hit_count
                    match = re.match(r"DA:(\d+),(\d+)", line)
                    if match:
                        line_num = int(match.group(1))
                        hit_count = int(match.group(2))
                        if hit_count == 0:
                            uncovered_lines[current_file].append(line_num)

                elif line == "end_of_record":
                    current_file = None
                    is_project_file = False

    except OSError as e:
        print(f"Error reading LCOV file: {e}", file=sys.stderr)
        sys.exit(1)

    return uncovered_lines


def read_source_file(file_path: Path) -> Optional[List[str]]:
    """
    Read source file and return lines.

    Returns:
        List of lines (with newlines stripped), or None if file not readable
    """
    try:
        with open(file_path, encoding="utf-8", errors="ignore") as f:
            return [line.rstrip("\n") for line in f.readlines()]
    except OSError:
        return None


def get_snippet_context(lines: List[str], line_num: int, context: int = 3) -> Tuple[int, List[str]]:
    """
    Extract a code snippet with context around an uncovered line.

    Args:
        lines: All lines from the source file
        line_num: The uncovered line number (1-indexed)
        context: Number of lines before/after to include

    Returns:
        Tuple of (start_line_number, snippet_lines)
    """
    idx = line_num - 1  # Convert to 0-indexed
    start_idx = max(0, idx - context)
    end_idx = min(len(lines), idx + context + 1)

    start_line = start_idx + 1  # Convert back to 1-indexed
    snippet = lines[start_idx:end_idx]

    return start_line, snippet


<<<<<<< HEAD
def format_line_ranges(line_numbers: List[int]) -> str:
    """
    Format a list of line numbers into a compact range notation.

    Args:
        line_numbers: Sorted list of line numbers

    Returns:
        Formatted string like "213-216, 222-225, 232"

    Examples:
        >>> format_line_ranges([213, 214, 215, 216, 222, 223, 224, 225, 232])
        '213-216, 222-225, 232'
        >>> format_line_ranges([1, 3, 5])
        '1, 3, 5'
    """
    if not line_numbers:
        return ""

    ranges = []
    start = line_numbers[0]
    end = line_numbers[0]

    for num in line_numbers[1:]:
        if num == end + 1:
            # Continue the current range
            end = num
        else:
            # Close the current range and start a new one
            if start == end:
                ranges.append(str(start))
            else:
                ranges.append(f"{start}-{end}")
            start = num
            end = num

    # Add the final range
    if start == end:
        ranges.append(str(start))
    else:
        ranges.append(f"{start}-{end}")

    return ", ".join(ranges)


def generate_report(
    uncovered_lines: Dict[str, List[int]],
    src_root: Path,
    context: int = 3
) -> str:
=======
def generate_report(uncovered_lines: Dict[str, List[int]], src_root: Path, context: int = 3) -> str:
>>>>>>> dde65f2a
    """
    Generate markdown report of uncovered code snippets.

    Args:
        uncovered_lines: Dictionary mapping file paths to uncovered line numbers
        src_root: Root directory to resolve relative file paths
        context: Number of lines of context around uncovered code

    Returns:
        Markdown formatted report
    """
    report_lines = [
        "# Uncovered Code Snippets\n",
        "This document contains all code snippets that are not covered by tests.\n",
        f"Context: {context} lines before/after each uncovered line.\n",
    ]

    # Filter out files with no uncovered lines and sort for consistent output
    files_with_uncovered = {k: v for k, v in uncovered_lines.items() if v}
    sorted_files = sorted(files_with_uncovered.keys())
    total_uncovered = sum(len(nums) for nums in files_with_uncovered.values())

    report_lines.append("\n## Summary\n")
    report_lines.append(f"- **Total Files**: {len(sorted_files)}\n")
    report_lines.append(f"- **Total Uncovered Lines**: {total_uncovered}\n\n")

    # Process each file
    for file_path_str in sorted_files:
        file_path = Path(file_path_str)

        # Skip if path is absolute but doesn't exist
        if file_path.is_absolute():
            actual_path = file_path
        else:
            # Try to resolve relative to src_root
            actual_path = src_root / file_path
            if not actual_path.exists():
                # Also try as-is
                actual_path = Path(file_path_str)

        # Read source file
        source_lines = read_source_file(actual_path)
        if source_lines is None:
            report_lines.append(f"\n## {file_path_str}\n")
<<<<<<< HEAD
            report_lines.append(f"⚠️ **Unable to read source file**\n")
            uncovered_nums = sorted(uncovered_lines[file_path_str])
            report_lines.append(f"Uncovered lines: {format_line_ranges(uncovered_nums)}\n")
=======
            report_lines.append("⚠️ **Unable to read source file**\n")
            uncovered_nums = uncovered_lines[file_path_str]
            report_lines.append(f"Uncovered lines: {', '.join(map(str, sorted(uncovered_nums)))}\n")
>>>>>>> dde65f2a
            continue

        uncovered_nums = sorted(uncovered_lines[file_path_str])

        report_lines.append(f"\n## {file_path_str}\n")
        report_lines.append(f"**Uncovered Lines**: {format_line_ranges(uncovered_nums)}\n\n")

        # Group consecutive uncovered lines to avoid duplicate context
        groups: List[List[int]] = []
        for line_num in uncovered_nums:
            if groups and line_num - groups[-1][-1] <= 2 * context:
                # Extend existing group
                groups[-1].append(line_num)
            else:
                # Create new group
                groups.append([line_num])

        # Generate snippets for each group
        for group_idx, group in enumerate(groups, 1):
            min_line = min(group)
            max_line = max(group)

            # Get combined context for the entire group
            start_idx = max(0, min_line - 1 - context)
            end_idx = min(len(source_lines), max_line + context)
            start_line = start_idx + 1

            snippet = source_lines[start_idx:end_idx]

            end_line = start_line + len(snippet) - 1
            report_lines.append(f"### Snippet {group_idx} (Lines {start_line}-{end_line})\n\n")
            report_lines.append("```rust\n")

            for i, line in enumerate(snippet):
                actual_line_num = start_line + i
                marker = "❌" if actual_line_num in group else "  "
                report_lines.append(f"{marker} {actual_line_num:4d} | {line}\n")

            report_lines.append("```\n\n")

    report_lines.append("---\n")
    report_lines.append("*Report generated by extract-uncovered-snippets.py*\n")

    return "".join(report_lines)


def main():
    if len(sys.argv) < 3:
        print("Usage: extract-uncovered-snippets.py <lcov_file> <output_file> [src_root]")
        sys.exit(1)

    lcov_file = Path(sys.argv[1])
    output_file = Path(sys.argv[2])
    src_root = Path(sys.argv[3]) if len(sys.argv) > 3 else Path.cwd()

    if not lcov_file.exists():
        print(f"Error: LCOV file not found: {lcov_file}", file=sys.stderr)
        sys.exit(1)

    print(f"Parsing LCOV file: {lcov_file}")
    uncovered_lines = parse_lcov(lcov_file, src_root)

    print(f"Found {len(uncovered_lines)} files with uncovered lines")
    print("Generating report...")

    report = generate_report(uncovered_lines, src_root, context=3)

    output_file.parent.mkdir(parents=True, exist_ok=True)
    with open(output_file, "w") as f:
        f.write(report)

    print(f"Report written to: {output_file}")


if __name__ == "__main__":
    main()<|MERGE_RESOLUTION|>--- conflicted
+++ resolved
@@ -97,7 +97,6 @@
     return start_line, snippet
 
 
-<<<<<<< HEAD
 def format_line_ranges(line_numbers: List[int]) -> str:
     """
     Format a list of line numbers into a compact range notation.
@@ -143,14 +142,7 @@
     return ", ".join(ranges)
 
 
-def generate_report(
-    uncovered_lines: Dict[str, List[int]],
-    src_root: Path,
-    context: int = 3
-) -> str:
-=======
 def generate_report(uncovered_lines: Dict[str, List[int]], src_root: Path, context: int = 3) -> str:
->>>>>>> dde65f2a
     """
     Generate markdown report of uncovered code snippets.
 
@@ -195,15 +187,9 @@
         source_lines = read_source_file(actual_path)
         if source_lines is None:
             report_lines.append(f"\n## {file_path_str}\n")
-<<<<<<< HEAD
-            report_lines.append(f"⚠️ **Unable to read source file**\n")
+            report_lines.append("⚠️ **Unable to read source file**\n")
             uncovered_nums = sorted(uncovered_lines[file_path_str])
             report_lines.append(f"Uncovered lines: {format_line_ranges(uncovered_nums)}\n")
-=======
-            report_lines.append("⚠️ **Unable to read source file**\n")
-            uncovered_nums = uncovered_lines[file_path_str]
-            report_lines.append(f"Uncovered lines: {', '.join(map(str, sorted(uncovered_nums)))}\n")
->>>>>>> dde65f2a
             continue
 
         uncovered_nums = sorted(uncovered_lines[file_path_str])

on:
  pull_request:
    branches:
      - main
  push:
    branches:
      - main

name: Tests

jobs:
  nix-flake-check:
    name: Nix Flake Check
    runs-on: ubuntu-latest
    steps:
      - uses: actions/checkout@v5
<<<<<<< HEAD
      - uses: DeterminateSystems/nix-installer-action@main
      - uses: DeterminateSystems/magic-nix-cache-action@main
      - run: nix flake check
=======
      - uses: actions-rust-lang/setup-rust-toolchain@v1
      - run: cargo check

  test:
    name: Test Suite
    runs-on: ubuntu-latest
    steps:
      - uses: actions/checkout@v5
      - uses: actions-rust-lang/setup-rust-toolchain@v1
      - run: cargo test

  fmt:
    name: Rustfmt
    runs-on: ubuntu-latest
    steps:
      - uses: actions/checkout@v5
      - uses: actions-rust-lang/setup-rust-toolchain@v1
      - run: cargo fmt --all -- --check

  clippy:
    name: Clippy
    runs-on: ubuntu-latest
    steps:
      - uses: actions/checkout@v5
      - uses: actions-rust-lang/setup-rust-toolchain@v1
      - run: cargo clippy -- -D warnings

  wasm:
    name: Wasm
    runs-on: ubuntu-latest
    steps:
      - uses: actions/checkout@v5
      - uses: actions-rust-lang/setup-rust-toolchain@v1
        with:
          target: wasm32-unknown-unknown
      - run: cargo check --target wasm32-unknown-unknown

  coverage:
    name: Coverage
    runs-on: ubuntu-latest
    steps:
      - uses: actions/checkout@v5
      - uses: DeterminateSystems/nix-installer-action@main
      - uses: DeterminateSystems/magic-nix-cache-action@main
      - name: Generate coverage report
        run: nix build .#coverage
      - name: Upload coverage to Codecov
        uses: codecov/codecov-action@v4
        with:
          files: ./result/lcov.info
          token: ${{ secrets.CODECOV_TOKEN }}
          fail_ci_if_error: true
>>>>>>> cfa70470
<|MERGE_RESOLUTION|>--- conflicted
+++ resolved
@@ -14,47 +14,9 @@
     runs-on: ubuntu-latest
     steps:
       - uses: actions/checkout@v5
-<<<<<<< HEAD
       - uses: DeterminateSystems/nix-installer-action@main
       - uses: DeterminateSystems/magic-nix-cache-action@main
       - run: nix flake check
-=======
-      - uses: actions-rust-lang/setup-rust-toolchain@v1
-      - run: cargo check
-
-  test:
-    name: Test Suite
-    runs-on: ubuntu-latest
-    steps:
-      - uses: actions/checkout@v5
-      - uses: actions-rust-lang/setup-rust-toolchain@v1
-      - run: cargo test
-
-  fmt:
-    name: Rustfmt
-    runs-on: ubuntu-latest
-    steps:
-      - uses: actions/checkout@v5
-      - uses: actions-rust-lang/setup-rust-toolchain@v1
-      - run: cargo fmt --all -- --check
-
-  clippy:
-    name: Clippy
-    runs-on: ubuntu-latest
-    steps:
-      - uses: actions/checkout@v5
-      - uses: actions-rust-lang/setup-rust-toolchain@v1
-      - run: cargo clippy -- -D warnings
-
-  wasm:
-    name: Wasm
-    runs-on: ubuntu-latest
-    steps:
-      - uses: actions/checkout@v5
-      - uses: actions-rust-lang/setup-rust-toolchain@v1
-        with:
-          target: wasm32-unknown-unknown
-      - run: cargo check --target wasm32-unknown-unknown
 
   coverage:
     name: Coverage
@@ -70,5 +32,4 @@
         with:
           files: ./result/lcov.info
           token: ${{ secrets.CODECOV_TOKEN }}
-          fail_ci_if_error: true
->>>>>>> cfa70470
+          fail_ci_if_error: true
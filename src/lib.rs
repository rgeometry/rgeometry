--- conflicted
+++ resolved
@@ -4,10 +4,6 @@
 #![doc(test(no_crate_inject))]
 #![doc(html_playground_url = "https://rgeometry.org/playground.html")]
 #![doc(test(no_crate_inject))]
-<<<<<<< HEAD
-use num_bigint::BigInt;
-=======
-
 //! # Computational Geometry
 //!
 //! RGeometry provides data types (points, polygons, lines, segments) and algorithms for
@@ -17,7 +13,7 @@
 //!
 //! This crate includes algorithms for:
 //! - **Convex hulls**: Graham scan, gift wrapping, and Melkman's algorithm
-//! - **Triangulation**: Ear clipping for simple polygons
+//! - **Triangulation**: Ear clipping for simple polygons and constrained Delaunay triangulation
 //! - **Polygonization**: Converting point sets to polygons (monotone, star-shaped, two-opt)
 //! - **Line segment intersection**: Naive and Bentley-Ottmann sweep line algorithms
 //! - **Visibility**: Computing visibility polygons
@@ -30,6 +26,7 @@
 //! - [Convex Hull](../../../convex_hull.html) - Graham scan algorithm
 //! - [Melkman's Algorithm](../../../melkman.html) - Online convex hull for simple polylines
 //! - [Ear Clipping](../../../earclip.html) - Polygon triangulation
+//! - [Constrained Delaunay](../../../delaunay.html) - Ear-clipping plus Lawson flips
 //! - [Two-Opt](../../../two_opt.html) - Polygonization heuristic
 //! - [Random Convex](../../../random_convex.html) - Convex polygon generation
 //! - [Random Monotone](../../../random_monotone.html) - Monotone polygon generation
@@ -51,7 +48,7 @@
 //!   ensure accumulated rounding errors do not affect algorithmic results. However, individual
 //!   coordinate values are still subject to floating-point precision limits.
 
->>>>>>> 05791904
+use num_bigint::BigInt;
 use num_traits::*;
 use std::cmp::Ordering;
 use std::iter::Sum;

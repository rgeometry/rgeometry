--- conflicted
+++ resolved
@@ -1,12 +1,9 @@
 pub mod convex_hull;
 pub mod intersection;
 pub mod polygonization;
-<<<<<<< HEAD
-pub mod monotone_polygon;
-=======
 pub mod triangulation;
 pub mod zhash;
->>>>>>> 29d74fe4
+pub mod monotone_polygon;
 
 #[doc(inline)]
 pub use convex_hull::graham_scan::convex_hull;

--- conflicted
+++ resolved
@@ -108,18 +108,10 @@
                   "pkg/${demoName}_bg.wasm" "pkg/${demoName}.js"
             '';
             doCheck = false;
-<<<<<<< HEAD
-            nativeBuildInputs = with pkgs; [
-              wasm-bindgen-cli
-              binaryen
-=======
             nativeBuildInputs = [
-              pkgs.wasm-pack
               wasmBindgenCli
               pkgs.binaryen
->>>>>>> a99cedf0
             ];
-            WASM_BINDGEN = "${wasmBindgenCli}/bin/wasm-bindgen";
           };
         inherit (pkgs) lib;
         demosDir = builtins.readDir ./demos;

--- conflicted
+++ resolved
@@ -106,7 +106,6 @@
           paths = builtins.map (n: mkDemo n) demoNames;
         };
 
-<<<<<<< HEAD
         # Generate code coverage report with grcov
         coverage = craneLib.buildPackage (commonArgs
           // {
@@ -127,7 +126,7 @@
             doNotPostBuildInstallCargoBinaries = true;
             installPhaseCommand = "echo 'Coverage report generated'";
           });
-=======
+
         # Build documentation with rustdoc and include demo HTML files
         documentation = (craneLib.cargoDoc (commonArgs
           // {
@@ -139,7 +138,6 @@
             ${pkgs.bash}/bin/bash -c 'cp -v ${allDemos}/*.html $out/ 2>/dev/null || true'
           '';
         });
->>>>>>> 6ba5f45e
       in {
         packages = let
           demoPkgs = builtins.listToAttrs (map (name: {
@@ -151,11 +149,8 @@
           demoPkgs
           // {
             all-demos = allDemos;
-<<<<<<< HEAD
             coverage = coverage;
-=======
             documentation = documentation;
->>>>>>> 6ba5f45e
             default = self.packages.${system}.all-demos;
           };
 
